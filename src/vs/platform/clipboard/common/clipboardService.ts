/*---------------------------------------------------------------------------------------------
 *  Copyright (c) Microsoft Corporation. All rights reserved.
 *  Licensed under the MIT License. See License.txt in the project root for license information.
 *--------------------------------------------------------------------------------------------*/

'use strict';

import { createDecorator } from 'vs/platform/instantiation/common/instantiation';

export const IClipboardService = createDecorator<IClipboardService>('clipboardService');

export interface IClipboardService {

	_serviceBrand: any;

	/**
	 * Writes text to the system clipboard.
	 */
	writeText(text: string): void;

	/**
<<<<<<< HEAD
	 * Reads text from the system find pasteboard.
	 */
	readFindText(): string;

	/**
	 * Writes text to the system find pasteboard.
	 */
	writeFindText(text: string): void;
=======
	 * Reads the content of the clipboard in plain text
	 */
	readText(): string;
>>>>>>> f06a42a8
}<|MERGE_RESOLUTION|>--- conflicted
+++ resolved
@@ -19,7 +19,11 @@
 	writeText(text: string): void;
 
 	/**
-<<<<<<< HEAD
+	 * Reads the content of the clipboard in plain text
+	 */
+	readText(): string;
+
+	/**
 	 * Reads text from the system find pasteboard.
 	 */
 	readFindText(): string;
@@ -28,9 +32,4 @@
 	 * Writes text to the system find pasteboard.
 	 */
 	writeFindText(text: string): void;
-=======
-	 * Reads the content of the clipboard in plain text
-	 */
-	readText(): string;
->>>>>>> f06a42a8
 }
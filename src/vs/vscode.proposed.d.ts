/*---------------------------------------------------------------------------------------------
 *  Copyright (c) Microsoft Corporation. All rights reserved.
 *  Licensed under the MIT License. See License.txt in the project root for license information.
 *--------------------------------------------------------------------------------------------*/

/**
 * This is the place for API experiments and proposals.
 * These API are NOT stable and subject to change. They are only available in the Insiders
 * distribution and CANNOT be used in published extensions.
 *
 * To test these API in local environment:
 * - Use Insiders release of VS Code.
 * - Add `"enableProposedApi": true` to your package.json.
 * - Copy this file to your project.
 */

declare module 'vscode' {

	//#region Joh - ExecutionContext
	// THIS is a deprecated proposal
	export enum ExtensionExecutionContext {
		Local = 1,
		Remote = 2
	}
	export interface ExtensionContext {
		executionContext: ExtensionExecutionContext;
	}
	//#endregion

	//#region Joh - call hierarchy

	export enum CallHierarchyDirection {
		CallsFrom = 1,
		CallsTo = 2,
	}

	export class CallHierarchyItem {
		kind: SymbolKind;
		name: string;
		detail?: string;
		uri: Uri;
		range: Range;
		selectionRange: Range;

		constructor(kind: SymbolKind, name: string, detail: string, uri: Uri, range: Range, selectionRange: Range);
	}

	export interface CallHierarchyItemProvider {

		/**
		 * Given a document and position compute a call hierarchy item. This is justed as
		 * anchor for call hierarchy and then `resolveCallHierarchyItem` is being called.
		 */
		provideCallHierarchyItem(
			document: TextDocument,
			position: Position,
			token: CancellationToken
		): ProviderResult<CallHierarchyItem>;

		/**
		 * Resolve a call hierarchy item, e.g. compute all calls from or to a function.
		 * The result is an array of item/location-tuples. The location in the returned tuples
		 * is always relative to the "caller" with the caller either being the provided item or
		 * the returned item.
		 *
		 * @param item A call hierarchy item previously returned from `provideCallHierarchyItem` or `resolveCallHierarchyItem`
		 * @param direction Resolve calls from a function or calls to a function
		 * @param token A cancellation token
		 */
		resolveCallHierarchyItem(
			item: CallHierarchyItem,
			direction: CallHierarchyDirection,
			token: CancellationToken
		): ProviderResult<[CallHierarchyItem, Location[]][]>;
	}

	export namespace languages {
		export function registerCallHierarchyProvider(selector: DocumentSelector, provider: CallHierarchyItemProvider): Disposable;
	}

	//#endregion


	//#region Alex - resolvers

	export interface RemoteAuthorityResolverContext {
		resolveAttempt: number;
	}

	export class ResolvedAuthority {
		readonly host: string;
		readonly port: number;

		constructor(host: string, port: number);
	}

	export interface ResolvedOptions {
		extensionHostEnv?: { [key: string]: string | null };
	}

	export type ResolverResult = ResolvedAuthority & ResolvedOptions;

	export class RemoteAuthorityResolverError extends Error {
		static NotAvailable(message?: string, handled?: boolean): RemoteAuthorityResolverError;
		static TemporarilyNotAvailable(message?: string): RemoteAuthorityResolverError;

		constructor(message?: string);
	}

	export interface RemoteAuthorityResolver {
		resolve(authority: string, context: RemoteAuthorityResolverContext): ResolverResult | Thenable<ResolverResult>;
	}

	export interface ResourceLabelFormatter {
		scheme: string;
		authority?: string;
		formatting: ResourceLabelFormatting;
	}

	export interface ResourceLabelFormatting {
		label: string; // myLabel:/${path}
		separator: '/' | '\\' | '';
		tildify?: boolean;
		normalizeDriveLetter?: boolean;
		workspaceSuffix?: string;
		authorityPrefix?: string;
	}

	export namespace workspace {
		export function registerRemoteAuthorityResolver(authorityPrefix: string, resolver: RemoteAuthorityResolver): Disposable;
		export function registerResourceLabelFormatter(formatter: ResourceLabelFormatter): Disposable;
	}

	//#endregion


	// #region Joh - code insets

	export interface WebviewEditorInset {
		readonly editor: TextEditor;
		readonly line: number;
		readonly height: number;
		readonly webview: Webview;
		readonly onDidDispose: Event<void>;
		dispose(): void;
	}

	export namespace window {
		export function createWebviewTextEditorInset(editor: TextEditor, line: number, height: number, options?: WebviewOptions): WebviewEditorInset;
	}

	//#endregion

	//#region Joh - read/write in chunks

	export interface FileSystemProvider {
		open?(resource: Uri, options: { create: boolean }): number | Thenable<number>;
		close?(fd: number): void | Thenable<void>;
		read?(fd: number, pos: number, data: Uint8Array, offset: number, length: number): number | Thenable<number>;
		write?(fd: number, pos: number, data: Uint8Array, offset: number, length: number): number | Thenable<number>;
	}

	//#endregion

	//#region Rob: search provider

	/**
	 * The parameters of a query for text search.
	 */
	export interface TextSearchQuery {
		/**
		 * The text pattern to search for.
		 */
		pattern: string;

		/**
		 * Whether or not `pattern` should match multiple lines of text.
		 */
		isMultiline?: boolean;

		/**
		 * Whether or not `pattern` should be interpreted as a regular expression.
		 */
		isRegExp?: boolean;

		/**
		 * Whether or not the search should be case-sensitive.
		 */
		isCaseSensitive?: boolean;

		/**
		 * Whether or not to search for whole word matches only.
		 */
		isWordMatch?: boolean;
	}

	/**
	 * A file glob pattern to match file paths against.
	 * TODO@roblou - merge this with the GlobPattern docs/definition in vscode.d.ts.
	 * @see [GlobPattern](#GlobPattern)
	 */
	export type GlobString = string;

	/**
	 * Options common to file and text search
	 */
	export interface SearchOptions {
		/**
		 * The root folder to search within.
		 */
		folder: Uri;

		/**
		 * Files that match an `includes` glob pattern should be included in the search.
		 */
		includes: GlobString[];

		/**
		 * Files that match an `excludes` glob pattern should be excluded from the search.
		 */
		excludes: GlobString[];

		/**
		 * Whether external files that exclude files, like .gitignore, should be respected.
		 * See the vscode setting `"search.useIgnoreFiles"`.
		 */
		useIgnoreFiles: boolean;

		/**
		 * Whether symlinks should be followed while searching.
		 * See the vscode setting `"search.followSymlinks"`.
		 */
		followSymlinks: boolean;

		/**
		 * Whether global files that exclude files, like .gitignore, should be respected.
		 * See the vscode setting `"search.useGlobalIgnoreFiles"`.
		 */
		useGlobalIgnoreFiles: boolean;
	}

	/**
	 * Options to specify the size of the result text preview.
	 * These options don't affect the size of the match itself, just the amount of preview text.
	 */
	export interface TextSearchPreviewOptions {
		/**
		 * The maximum number of lines in the preview.
		 * Only search providers that support multiline search will ever return more than one line in the match.
		 */
		matchLines: number;

		/**
		 * The maximum number of characters included per line.
		 */
		charsPerLine: number;
	}

	/**
	 * Options that apply to text search.
	 */
	export interface TextSearchOptions extends SearchOptions {
		/**
		 * The maximum number of results to be returned.
		 */
		maxResults: number;

		/**
		 * Options to specify the size of the result text preview.
		 */
		previewOptions?: TextSearchPreviewOptions;

		/**
		 * Exclude files larger than `maxFileSize` in bytes.
		 */
		maxFileSize?: number;

		/**
		 * Interpret files using this encoding.
		 * See the vscode setting `"files.encoding"`
		 */
		encoding?: string;

		/**
		 * Number of lines of context to include before each match.
		 */
		beforeContext?: number;

		/**
		 * Number of lines of context to include after each match.
		 */
		afterContext?: number;
	}

	/**
	 * Information collected when text search is complete.
	 */
	export interface TextSearchComplete {
		/**
		 * Whether the search hit the limit on the maximum number of search results.
		 * `maxResults` on [`TextSearchOptions`](#TextSearchOptions) specifies the max number of results.
		 * - If exactly that number of matches exist, this should be false.
		 * - If `maxResults` matches are returned and more exist, this should be true.
		 * - If search hits an internal limit which is less than `maxResults`, this should be true.
		 */
		limitHit?: boolean;
	}

	/**
	 * The parameters of a query for file search.
	 */
	export interface FileSearchQuery {
		/**
		 * The search pattern to match against file paths.
		 */
		pattern: string;
	}

	/**
	 * Options that apply to file search.
	 */
	export interface FileSearchOptions extends SearchOptions {
		/**
		 * The maximum number of results to be returned.
		 */
		maxResults?: number;

		/**
		 * A CancellationToken that represents the session for this search query. If the provider chooses to, this object can be used as the key for a cache,
		 * and searches with the same session object can search the same cache. When the token is cancelled, the session is complete and the cache can be cleared.
		 */
		session?: CancellationToken;
	}

	/**
	 * A preview of the text result.
	 */
	export interface TextSearchMatchPreview {
		/**
		 * The matching lines of text, or a portion of the matching line that contains the match.
		 */
		text: string;

		/**
		 * The Range within `text` corresponding to the text of the match.
		 * The number of matches must match the TextSearchMatch's range property.
		 */
		matches: Range | Range[];
	}

	/**
	 * A match from a text search
	 */
	export interface TextSearchMatch {
		/**
		 * The uri for the matching document.
		 */
		uri: Uri;

		/**
		 * The range of the match within the document, or multiple ranges for multiple matches.
		 */
		ranges: Range | Range[];

		/**
		 * A preview of the text match.
		 */
		preview: TextSearchMatchPreview;
	}

	/**
	 * A line of context surrounding a TextSearchMatch.
	 */
	export interface TextSearchContext {
		/**
		 * The uri for the matching document.
		 */
		uri: Uri;

		/**
		 * One line of text.
		 * previewOptions.charsPerLine applies to this
		 */
		text: string;

		/**
		 * The line number of this line of context.
		 */
		lineNumber: number;
	}

	export type TextSearchResult = TextSearchMatch | TextSearchContext;

	/**
	 * A FileSearchProvider provides search results for files in the given folder that match a query string. It can be invoked by quickopen or other extensions.
	 *
	 * A FileSearchProvider is the more powerful of two ways to implement file search in VS Code. Use a FileSearchProvider if you wish to search within a folder for
	 * all files that match the user's query.
	 *
	 * The FileSearchProvider will be invoked on every keypress in quickopen. When `workspace.findFiles` is called, it will be invoked with an empty query string,
	 * and in that case, every file in the folder should be returned.
	 */
	export interface FileSearchProvider {
		/**
		 * Provide the set of files that match a certain file path pattern.
		 * @param query The parameters for this query.
		 * @param options A set of options to consider while searching files.
		 * @param token A cancellation token.
		 */
		provideFileSearchResults(query: FileSearchQuery, options: FileSearchOptions, token: CancellationToken): ProviderResult<Uri[]>;
	}

	/**
	 * A TextSearchProvider provides search results for text results inside files in the workspace.
	 */
	export interface TextSearchProvider {
		/**
		 * Provide results that match the given text pattern.
		 * @param query The parameters for this query.
		 * @param options A set of options to consider while searching.
		 * @param progress A progress callback that must be invoked for all results.
		 * @param token A cancellation token.
		 */
		provideTextSearchResults(query: TextSearchQuery, options: TextSearchOptions, progress: Progress<TextSearchResult>, token: CancellationToken): ProviderResult<TextSearchComplete>;
	}

	/**
	 * Options that can be set on a findTextInFiles search.
	 */
	export interface FindTextInFilesOptions {
		/**
		 * A [glob pattern](#GlobPattern) that defines the files to search for. The glob pattern
		 * will be matched against the file paths of files relative to their workspace. Use a [relative pattern](#RelativePattern)
		 * to restrict the search results to a [workspace folder](#WorkspaceFolder).
		 */
		include?: GlobPattern;

		/**
		 * A [glob pattern](#GlobPattern) that defines files and folders to exclude. The glob pattern
		 * will be matched against the file paths of resulting matches relative to their workspace. When `undefined` only default excludes will
		 * apply, when `null` no excludes will apply.
		 */
		exclude?: GlobPattern | null;

		/**
		 * The maximum number of results to search for
		 */
		maxResults?: number;

		/**
		 * Whether external files that exclude files, like .gitignore, should be respected.
		 * See the vscode setting `"search.useIgnoreFiles"`.
		 */
		useIgnoreFiles?: boolean;

		/**
		 * Whether global files that exclude files, like .gitignore, should be respected.
		 * See the vscode setting `"search.useGlobalIgnoreFiles"`.
		 */
		useGlobalIgnoreFiles?: boolean;

		/**
		 * Whether symlinks should be followed while searching.
		 * See the vscode setting `"search.followSymlinks"`.
		 */
		followSymlinks?: boolean;

		/**
		 * Interpret files using this encoding.
		 * See the vscode setting `"files.encoding"`
		 */
		encoding?: string;

		/**
		 * Options to specify the size of the result text preview.
		 */
		previewOptions?: TextSearchPreviewOptions;

		/**
		 * Number of lines of context to include before each match.
		 */
		beforeContext?: number;

		/**
		 * Number of lines of context to include after each match.
		 */
		afterContext?: number;
	}

	export namespace workspace {
		/**
		 * Register a search provider.
		 *
		 * Only one provider can be registered per scheme.
		 *
		 * @param scheme The provider will be invoked for workspace folders that have this file scheme.
		 * @param provider The provider.
		 * @return A [disposable](#Disposable) that unregisters this provider when being disposed.
		 */
		export function registerFileSearchProvider(scheme: string, provider: FileSearchProvider): Disposable;

		/**
		 * Register a text search provider.
		 *
		 * Only one provider can be registered per scheme.
		 *
		 * @param scheme The provider will be invoked for workspace folders that have this file scheme.
		 * @param provider The provider.
		 * @return A [disposable](#Disposable) that unregisters this provider when being disposed.
		 */
		export function registerTextSearchProvider(scheme: string, provider: TextSearchProvider): Disposable;

		/**
		 * Search text in files across all [workspace folders](#workspace.workspaceFolders) in the workspace.
		 * @param query The query parameters for the search - the search string, whether it's case-sensitive, or a regex, or matches whole words.
		 * @param callback A callback, called for each result
		 * @param token A token that can be used to signal cancellation to the underlying search engine.
		 * @return A thenable that resolves when the search is complete.
		 */
		export function findTextInFiles(query: TextSearchQuery, callback: (result: TextSearchResult) => void, token?: CancellationToken): Thenable<TextSearchComplete>;

		/**
		 * Search text in files across all [workspace folders](#workspace.workspaceFolders) in the workspace.
		 * @param query The query parameters for the search - the search string, whether it's case-sensitive, or a regex, or matches whole words.
		 * @param options An optional set of query options. Include and exclude patterns, maxResults, etc.
		 * @param callback A callback, called for each result
		 * @param token A token that can be used to signal cancellation to the underlying search engine.
		 * @return A thenable that resolves when the search is complete.
		 */
		export function findTextInFiles(query: TextSearchQuery, options: FindTextInFilesOptions, callback: (result: TextSearchResult) => void, token?: CancellationToken): Thenable<TextSearchComplete>;
	}

	//#endregion

	//#region Joao: diff command

	/**
	 * The contiguous set of modified lines in a diff.
	 */
	export interface LineChange {
		readonly originalStartLineNumber: number;
		readonly originalEndLineNumber: number;
		readonly modifiedStartLineNumber: number;
		readonly modifiedEndLineNumber: number;
	}

	export namespace commands {

		/**
		 * Registers a diff information command that can be invoked via a keyboard shortcut,
		 * a menu item, an action, or directly.
		 *
		 * Diff information commands are different from ordinary [commands](#commands.registerCommand) as
		 * they only execute when there is an active diff editor when the command is called, and the diff
		 * information has been computed. Also, the command handler of an editor command has access to
		 * the diff information.
		 *
		 * @param command A unique identifier for the command.
		 * @param callback A command handler function with access to the [diff information](#LineChange).
		 * @param thisArg The `this` context used when invoking the handler function.
		 * @return Disposable which unregisters this command on disposal.
		 */
		export function registerDiffInformationCommand(command: string, callback: (diff: LineChange[], ...args: any[]) => any, thisArg?: any): Disposable;
	}

	//#endregion

	//#region Joh: decorations

	//todo@joh -> make class
	export interface DecorationData {
		letter?: string;
		title?: string;
		color?: ThemeColor;
		priority?: number;
		bubble?: boolean;
		source?: string; // hacky... we should remove it and use equality under the hood
	}

	export interface SourceControlResourceDecorations {
		source?: string;
		letter?: string;
		color?: ThemeColor;
	}

	export interface DecorationProvider {
		onDidChangeDecorations: Event<undefined | Uri | Uri[]>;
		provideDecoration(uri: Uri, token: CancellationToken): ProviderResult<DecorationData>;
	}

	export namespace window {
		export function registerDecorationProvider(provider: DecorationProvider): Disposable;
	}

	//#endregion

	//#region André: debug

	// deprecated

	export interface DebugConfigurationProvider {
		/**
		 * Deprecated, use DebugAdapterDescriptorFactory.provideDebugAdapter instead.
		 * @deprecated Use DebugAdapterDescriptorFactory.createDebugAdapterDescriptor instead
		 */
		debugAdapterExecutable?(folder: WorkspaceFolder | undefined, token?: CancellationToken): ProviderResult<DebugAdapterExecutable>;
	}

	//#endregion

	//#region Rob, Matt: logging

	/**
	 * The severity level of a log message
	 */
	export enum LogLevel {
		Trace = 1,
		Debug = 2,
		Info = 3,
		Warning = 4,
		Error = 5,
		Critical = 6,
		Off = 7
	}

	export namespace env {
		/**
		 * Current logging level.
		 */
		export const logLevel: LogLevel;

		/**
		 * An [event](#Event) that fires when the log level has changed.
		 */
		export const onDidChangeLogLevel: Event<LogLevel>;
	}

	//#endregion

	//#region Joao: SCM validation

	/**
	 * Represents the validation type of the Source Control input.
	 */
	export enum SourceControlInputBoxValidationType {

		/**
		 * Something not allowed by the rules of a language or other means.
		 */
		Error = 0,

		/**
		 * Something suspicious but allowed.
		 */
		Warning = 1,

		/**
		 * Something to inform about but not a problem.
		 */
		Information = 2
	}

	export interface SourceControlInputBoxValidation {

		/**
		 * The validation message to display.
		 */
		readonly message: string;

		/**
		 * The validation type.
		 */
		readonly type: SourceControlInputBoxValidationType;
	}

	/**
	 * Represents the input box in the Source Control viewlet.
	 */
	export interface SourceControlInputBox {

		/**
		 * A validation function for the input box. It's possible to change
		 * the validation provider simply by setting this property to a different function.
		 */
		validateInput?(value: string, cursorPosition: number): ProviderResult<SourceControlInputBoxValidation | undefined | null>;
	}

	//#endregion

	//#region Joao: SCM selected provider

	export interface SourceControl {

		/**
		 * Whether the source control is selected.
		 */
		readonly selected: boolean;

		/**
		 * An event signaling when the selection state changes.
		 */
		readonly onDidChangeSelection: Event<boolean>;
	}

	//#endregion

	//#region Joao: SCM Input Box

	/**
	 * Represents the input box in the Source Control viewlet.
	 */
	export interface SourceControlInputBox {

		/**
			* Controls whether the input box is visible (default is `true`).
			*/
		visible: boolean;
	}

	//#endregion


	//#region Terminal

	/**
	 * An [event](#Event) which fires when a [Terminal](#Terminal)'s dimensions change.
	 */
	export interface TerminalDimensionsChangeEvent {
		/**
		 * The [terminal](#Terminal) for which the dimensions have changed.
		 */
		readonly terminal: Terminal;
		/**
		 * The new value for the [terminal's dimensions](#Terminal.dimensions).
		 */
		readonly dimensions: TerminalDimensions;
	}

	export interface TerminalDataWriteEvent {
		/**
		 * The [terminal](#Terminal) for which the data was written.
		 */
		readonly terminal: Terminal;
		/**
		 * The data being written.
		 */
		readonly data: string;
	}

	namespace window {
		/**
		 * An event which fires when the [dimensions](#Terminal.dimensions) of the terminal change.
		 */
		export const onDidChangeTerminalDimensions: Event<TerminalDimensionsChangeEvent>;

		/**
		 * An event which fires when the terminal's pty slave pseudo-device is written to. In other
		 * words, this provides access to the raw data stream from the process running within the
		 * terminal, including VT sequences.
		 */
		export const onDidWriteTerminalData: Event<TerminalDataWriteEvent>;
	}

	export interface Terminal {
		/**
		 * The current dimensions of the terminal. This will be `undefined` immediately after the
		 * terminal is created as the dimensions are not known until shortly after the terminal is
		 * created.
		 */
		readonly dimensions: TerminalDimensions | undefined;

		/**
		 * Fires when the terminal's pty slave pseudo-device is written to. In other words, this
		 * provides access to the raw data stream from the process running within the terminal,
		 * including VT sequences.
		 *
		 * @deprecated Use [window.onDidWriteTerminalData](#onDidWriteTerminalData).
		 */
		readonly onDidWriteData: Event<string>;
	}

	/**
	 * Represents the dimensions of a terminal.
	 */
	export interface TerminalDimensions {
		/**
		 * The number of columns in the terminal.
		 */
		readonly columns: number;

		/**
		 * The number of rows in the terminal.
		 */
		readonly rows: number;
	}

	//#endregion

	//#region Extension terminals

	export namespace window {
		/**
		 * Creates a [Terminal](#Terminal) where an extension controls the terminal.
		 *
		 * @param options An [ExtensionTerminalOptions](#ExtensionTerminalOptions) object describing
		 * the characteristics of the new terminal.
		 * @return A new Terminal.
		 */
		export function createTerminal(options: ExtensionTerminalOptions): Terminal;
	}

	/**
	 * Value-object describing what options a virtual process terminal should use.
	 */
	export interface ExtensionTerminalOptions {
		/**
		 * A human-readable string which will be used to represent the terminal in the UI.
		 */
		name: string;

		/**
		 * An implementation of [Pseudoterminal](#Pseudoterminal) that allows an extension to
		 * control a terminal.
		 */
		pty: Pseudoterminal;
	}

	/**
	 * Defines the interface of a terminal pty, enabling extensions to control a terminal.
	 */
	interface Pseudoterminal {
		/**
		 * An event that when fired will write data to the terminal. Unlike
		 * [Terminal.sendText](#Terminal.sendText) which sends text to the underlying _process_
		 * (the pty "slave"), this will write the text to the terminal itself (the pty "master").
		 *
		 * **Example:** Write red text to the terminal
		 * ```typescript
		 * const writeEmitter = new vscode.EventEmitter<string>();
		 * const pty: vscode.Pseudoterminal = {
		 *   onDidWrite: writeEmitter.event,
		 *   open: () => writeEmitter.fire('\x1b[31mHello world\x1b[0m'),
		 *   close: () => {}
		 * };
		 * vscode.window.createTerminal({ name: 'My terminal', pty });
		 * ```
		 *
		 * **Example:** Move the cursor to the 10th row and 20th column and write an asterisk
		 * ```typescript
		 * writeEmitter.fire('\x1b[10;20H*');
		 * ```
		 */
		onDidWrite: Event<string>;

		/**
		 * An event that when fired allows overriding the [dimensions](#Terminal.dimensions) of the
		 * terminal. Note that when set, the overridden dimensions will only take effect when they
		 * are lower than the actual dimensions of the terminal (ie. there will never be a scroll
		 * bar). Set to `undefined` for the terminal to go back to the regular dimensions (fit to
		 * the size of the panel).
		 *
		 * **Example:** Override the dimensions of a terminal to 20 columns and 10 rows
		 * ```typescript
		 * const dimensionsEmitter = new vscode.EventEmitter<vscode.TerminalDimensions>();
		 * const pty: vscode.Pseudoterminal = {
		 *   onDidWrite: writeEmitter.event,
		 *   onDidOverrideDimensions: dimensionsEmitter.event,
		 *   open: () => {
		 *     dimensionsEmitter.fire({
		 *       columns: 20,
		 *       rows: 10
		 *     });
		 *   },
		 *   close: () => {}
		 * };
		 * vscode.window.createTerminal({ name: 'My terminal', pty });
		 * ```
		 */
		onDidOverrideDimensions?: Event<TerminalDimensions | undefined>;

		/**
		 * An event that when fired will signal that the pty is closed and dispose of the terminal.
		 *
		 * **Example:** Exit the terminal when "y" is pressed, otherwise show a notification.
		 * ```typescript
		 * const writeEmitter = new vscode.EventEmitter<string>();
		 * const closeEmitter = new vscode.EventEmitter<vscode.TerminalDimensions>();
		 * const pty: vscode.Pseudoterminal = {
		 *   onDidWrite: writeEmitter.event,
		 *   onDidClose: closeEmitter.event,
		 *   open: () => writeEmitter.fire('Press y to exit successfully'),
		 *   close: () => {}
		 *   handleInput: data => {
		 *     if (data !== 'y') {
		 *       vscode.window.showInformationMessage('Something went wrong');
		 *     }
		 *     closeEmitter.fire();
		 *   }
		 * };
		 * vscode.window.createTerminal({ name: 'Exit example', pty });
		 */
		onDidClose?: Event<void>;

		/**
		 * Implement to handle when the pty is open and ready to start firing events.
		 *
		 * @param initialDimensions The dimensions of the terminal, this will be undefined if the
		 * terminal panel has not been opened before this is called.
		 */
		open(initialDimensions: TerminalDimensions | undefined): void;

		/**
		 * Implement to handle when the terminal is closed by an act of the user.
		 */
		close(): void;

		/**
		 * Implement to handle incoming keystrokes in the terminal or when an extension calls
		 * [Terminal.sendText](#Terminal.sendText). `data` contains the keystrokes/text serialized into
		 * their corresponding VT sequence representation.
		 *
		 * @param data The incoming data.
		 *
		 * **Example:** Echo input in the terminal. The sequence for enter (`\r`) is translated to
		 * CRLF to go to a new line and move the cursor to the start of the line.
		 * ```typescript
		 * const writeEmitter = new vscode.EventEmitter<string>();
		 * const pty: vscode.Pseudoterminal = {
		 *   onDidWrite: writeEmitter.event,
		 *   open: () => {},
		 *   close: () => {},
		 *   handleInput: data => writeEmitter.fire(data === '\r' ? '\r\n' : data)
		 * };
		 * vscode.window.createTerminal({ name: 'Local echo', pty });
		 * ```
		 */
		handleInput?(data: string): void;

		/**
		 * Implement to handle when the number of rows and columns that fit into the terminal panel
		 * changes, for example when font size changes or when the panel is resized. The initial
		 * state of a terminal's dimensions should be treated as `undefined` until this is triggered
		 * as the size of a terminal isn't know until it shows up in the user interface.
		 *
		 * When dimensions are overridden by
		 * [onDidOverrideDimensions](#Pseudoterminal.onDidOverrideDimensions), `setDimensions` will
		 * continue to be called with the regular panel dimensions, allowing the extension continue
		 * to react dimension changes.
		 *
		 * @param dimensions The new dimensions.
		 */
		setDimensions?(dimensions: TerminalDimensions): void;
	}

	//#endregion

	//#region Joh -> exclusive document filters

	export interface DocumentFilter {
		exclusive?: boolean;
	}

	//#endregion

	//#region mjbvz,joh: https://github.com/Microsoft/vscode/issues/43768
	export interface FileRenameEvent {
		readonly oldUri: Uri;
		readonly newUri: Uri;
	}

	export interface FileWillRenameEvent {
		readonly oldUri: Uri;
		readonly newUri: Uri;
		waitUntil(thenable: Thenable<WorkspaceEdit>): void;
	}

	export namespace workspace {
		export const onWillRenameFile: Event<FileWillRenameEvent>;
		export const onDidRenameFile: Event<FileRenameEvent>;
	}
	//#endregion

	//#region Alex - OnEnter enhancement
	export interface OnEnterRule {
		/**
		 * This rule will only execute if the text above the this line matches this regular expression.
		 */
		oneLineAboveText?: RegExp;
	}
	//#endregion

	//#region Tree View

	export interface TreeView<T> {

		/**
		 * An optional human-readable message that will be rendered in the view.
		 */
		message?: string;

	}

	/**
	 * Label describing the [Tree item](#TreeItem)
	 */
	export interface TreeItemLabel {

		/**
		 * A human-readable string describing the [Tree item](#TreeItem).
		 */
		label: string;

		/**
		 * Ranges in the label to highlight. A range is defined as a tuple of two number where the
		 * first is the inclusive start index and the second the exclusive end index
		 */
		highlights?: [number, number][];

	}

	export class TreeItem2 extends TreeItem {
		/**
		 * Label describing this item. When `falsy`, it is derived from [resourceUri](#TreeItem.resourceUri).
		 */
		label?: string | TreeItemLabel | /* for compilation */ any;

		/**
		 * @param label Label describing this item
		 * @param collapsibleState [TreeItemCollapsibleState](#TreeItemCollapsibleState) of the tree item. Default is [TreeItemCollapsibleState.None](#TreeItemCollapsibleState.None)
		 */
		constructor(label: TreeItemLabel, collapsibleState?: TreeItemCollapsibleState);
	}

	export interface TreeViewOptions2<T> extends TreeViewOptions<T> {
		/**
		 * Whether the tree supports multi-select. When the tree supports multi-select and a command is executed from the tree,
		 * the first argument to the command is the tree item that the command was executed on and the second argument is an
		 * array containing the other selected tree items.
		 */
		canSelectMany?: boolean;
	}
	//#endregion

	//#region CustomExecution
	/**
	 * Class used to execute an extension callback as a task.
	 */
	export class CustomExecution2 {
		/**
		 * @param process The [Pseudoterminal](#Pseudoterminal) to be used by the task to display output.
		 * @param callback The callback that will be called when the task is started by a user.
		 */
		constructor(callback: (thisArg?: any) => Thenable<Pseudoterminal>);

		/**
		 * The callback used to execute the task. Cancellation should be handled using
		 * [Pseudoterminal.close](#Pseudoterminal.close). When the task is complete fire
		 * [Pseudoterminal.onDidClose](#Pseudoterminal.onDidClose).
		 */
		callback: (thisArg?: any) => Thenable<Pseudoterminal>;
	}

	/**
	 * A task to execute
	 */
	export class Task2 extends Task {
		/**
		 * Creates a new task.
		 *
		 * @param definition The task definition as defined in the taskDefinitions extension point.
		 * @param scope Specifies the task's scope. It is either a global or a workspace task or a task for a specific workspace folder.
		 * @param name The task's name. Is presented in the user interface.
		 * @param source The task's source (e.g. 'gulp', 'npm', ...). Is presented in the user interface.
		 * @param execution The process or shell execution.
		 * @param problemMatchers the names of problem matchers to use, like '$tsc'
		 *  or '$eslint'. Problem matchers can be contributed by an extension using
		 *  the `problemMatchers` extension point.
		 */
		constructor(taskDefinition: TaskDefinition, scope: WorkspaceFolder | TaskScope.Global | TaskScope.Workspace, name: string, source: string, execution?: ProcessExecution | ShellExecution | CustomExecution2, problemMatchers?: string | string[]);

		/**
		 * The task's execution engine
		 */
		execution2?: ProcessExecution | ShellExecution | CustomExecution2;
	}
	//#endregion

	//#region Tasks
	export interface TaskPresentationOptions {
		/**
		 * Controls whether the task is executed in a specific terminal group using split panes.
		 */
		group?: string;
	}
	//#endregion

	// #region Ben - status bar item with ID and Name

	export namespace window {

		/**
		 * Options to configure the status bar item.
		 */
		export interface StatusBarItemOptions {

			/**
			 * A unique identifier of the status bar item. The identifier
			 * is for example used to allow a user to show or hide the
			 * status bar item in the UI.
			 */
			id: string;

			/**
			 * A human readable name of the status bar item. The name is
			 * for example used as a label in the UI to show or hide the
			 * status bar item.
			 */
			name: string;

			/**
			 * The alignment of the status bar item.
			 */
			alignment?: StatusBarAlignment;

			/**
			 * The priority of the status bar item. Higher value means the item should
			 * be shown more to the left.
			 */
			priority?: number;
		}

		/**
		 * Creates a status bar [item](#StatusBarItem).
		 *
		 * @param options The options of the item. If not provided, some default values
		 * will be assumed. For example, the `StatusBarItemOptions.id` will be the id
		 * of the extension and the `StatusBarItemOptions.name` will be the extension name.
		 * @return A new status bar item.
		 */
		export function createStatusBarItem(options?: StatusBarItemOptions): StatusBarItem;
	}

	//#endregion
<<<<<<< HEAD

	//#region Webview Resource Roots

	export interface Webview {
		/**
		 * Convert a uri for the local file system to one that can be used inside webviews.
		 *
		 * Webviews cannot directly load resoruces from the workspace or local file system using `file:` uris. The
		 * `toWebviewResource` function takes a local `file:` uri and converts it into a uri that can be used inside of
		 * a webview to load the same resource:
		 *
		 * ```ts
		 * webview.html = `<img src="${webview.toWebviewResource(vscode.Uri.file('/Users/codey/workspace/cat.gif'))}">`
		 * ```
		 */
		toWebviewResource(localResource: Uri): Uri;

		/**
		 * Content security policy source for webview resources.
		 *
		 * This is origin used in a content security policy rule:
		 *
		 * ```
		 * img-src https: ${webview.cspSource} ...;
		 * ````
		 */
		readonly cspSource: string;
	}

	//#endregion

	//#region Deprecated support

	export interface CompletionItem {
		/**
		 * Indicates if this item is deprecated.
		 */
		deprecated?: boolean;
	}

	//#endregion
=======
>>>>>>> 7621355f
}<|MERGE_RESOLUTION|>--- conflicted
+++ resolved
@@ -1141,37 +1141,6 @@
 	}
 
 	//#endregion
-<<<<<<< HEAD
-
-	//#region Webview Resource Roots
-
-	export interface Webview {
-		/**
-		 * Convert a uri for the local file system to one that can be used inside webviews.
-		 *
-		 * Webviews cannot directly load resoruces from the workspace or local file system using `file:` uris. The
-		 * `toWebviewResource` function takes a local `file:` uri and converts it into a uri that can be used inside of
-		 * a webview to load the same resource:
-		 *
-		 * ```ts
-		 * webview.html = `<img src="${webview.toWebviewResource(vscode.Uri.file('/Users/codey/workspace/cat.gif'))}">`
-		 * ```
-		 */
-		toWebviewResource(localResource: Uri): Uri;
-
-		/**
-		 * Content security policy source for webview resources.
-		 *
-		 * This is origin used in a content security policy rule:
-		 *
-		 * ```
-		 * img-src https: ${webview.cspSource} ...;
-		 * ````
-		 */
-		readonly cspSource: string;
-	}
-
-	//#endregion
 
 	//#region Deprecated support
 
@@ -1183,6 +1152,4 @@
 	}
 
 	//#endregion
-=======
->>>>>>> 7621355f
 }
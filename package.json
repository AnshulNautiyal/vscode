--- conflicted
+++ resolved
@@ -1,11 +1,7 @@
 {
   "name": "code-oss-dev",
   "version": "1.37.0",
-<<<<<<< HEAD
   "distro": "0baea1be3719f0c7823ac5a0b5925530504b17f8",
-=======
-  "distro": "dc5129c59a3e10c61d732b82f158f39ff306f984",
->>>>>>> 5701770f
   "author": {
     "name": "Microsoft Corporation"
   },
@@ -55,13 +51,8 @@
     "vscode-proxy-agent": "0.4.0",
     "vscode-ripgrep": "^1.3.1",
     "vscode-sqlite3": "4.0.8",
-<<<<<<< HEAD
     "vscode-textmate": "microsoft/vscode-textmate#update_oniguruma",
-    "xterm": "3.15.0-beta70",
-=======
-    "vscode-textmate": "^4.1.1",
     "xterm": "3.15.0-beta71",
->>>>>>> 5701770f
     "xterm-addon-search": "0.2.0-beta2",
     "xterm-addon-web-links": "0.1.0-beta10",
     "yauzl": "^2.9.2",
